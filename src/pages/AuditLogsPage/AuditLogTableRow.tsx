<<<<<<< HEAD
import { AddRounded, RemoveRounded, Visibility } from "@mui/icons-material"
import { IconButton, TableCell, TableRow, Tooltip } from "@mui/material"
=======
import { AddRounded, RemoveRounded } from "@mui/icons-material"
import { Avatar, Stack, TableCell, TableRow, Tooltip, Box } from "@mui/material"
import { useStore } from "@nanostores/react"
>>>>>>> d8b41117
import React from "react"
import { ActionBlock } from "src/components/ActionBlock"
import { AmountBlock } from "src/components/AmountBlock"
import { AssetBlock } from "src/components/AssetBlock"
import { PlatformBlock } from "src/components/PlatformBlock"
import { useBoolean } from "src/hooks/useBoolean"
import { getAssetTicker } from "src/utils/assets-utils"
import { greenColor, redColor } from "src/utils/color-utils"

import { TimestampBlock } from "../../components/TimestampBlock"
import { Truncate } from "../../components/Truncate"
import { AuditLog } from "../../interfaces"
import { TableRowComponentProps } from "../../utils/table-utils"
import { AuditLogDrawer } from "./AuditLogDrawer"

export function AuditLogTableRow(props: TableRowComponentProps<AuditLog>) {
  const { row, relativeTime, headCells, isMobile: _isMobile, isTablet: _isTablet, ...rest } = props
  const { assetId, change, changeN, balance, operation, timestamp, platform, wallet } = row

  const changeColor = changeN < 0 ? redColor : greenColor

  const showAssetColumn = headCells.length === 8

  const { value: open, toggle: toggleOpen } = useBoolean(false)

  if (_isTablet) {
    return (
      <>
        <TableRow
          hover
          // hover={!open}
          // onClick={toggleOpen}
          // className={open ? "TableRow-open-top" : undefined}
          // sx={(theme) => ({
          // ...(open
          //   ? {
          //       "--mui-palette-TableCell-border": "rgba(0,0,0,0)",
          //       background: "var(--mui-palette-background-default)",
          //     }
          //   : {}),
          // })}
          {...rest}
        >
          <TableCell sx={{ width: "100%" }}>
            <Stack direction="column" justifyContent="space-between" alignItems="flex-start" gap={1}>
              <Box sx={{ color: "text.secondary" }}>
                <TimestampBlock timestamp={timestamp} relative={relativeTime} />
              </Box>
              <Stack direction="row" gap={4} paddingY={1} sx={{ fontSize: "18px", width: "100%" }} justifyContent="space-between" alignItems="center">
                {operation === "Funding Fee" ? (
                  <ActionBlock
                    action={operation}
                    color={changeColor as any} // FIXME
                    size="medium"
                    IconComponent={changeN < 0 ? RemoveRounded : AddRounded}
                  />
                ) : (
                  <ActionBlock action={operation} size="medium" />
                )}
                <Stack direction="row" gap={1} paddingY={1} sx={{ fontSize: "18px" }} alignItems="center">
                  <AmountBlock
                    amount={change}
                    showSign
                    colorized
                    currencyTicker={getAssetTicker(assetId)}
                  />
                  {showAssetColumn && (
                      <AssetBlock asset={assetId} size="medium" />
                  )}
                </Stack>
              </Stack>
            </Stack>
          </TableCell>
        </TableRow>
        {/* {open && (
          <TableRow className={open ? "TableRow-open-bottom" : undefined} sx={{ height: 200 }}>
            <TableCell colSpan={2}>File Import</TableCell>
            <TableCell colSpan={5}>Transaction</TableCell>
          </TableRow>
        )} */}
      </>
    )
  }

  return (
    <>
      <TableRow hover {...rest}>
        <TableCell>
          <TimestampBlock timestamp={timestamp} relative={relativeTime} />
        </TableCell>
        <TableCell>
          <PlatformBlock platform={platform} hideName />
        </TableCell>
        <TableCell>
          <Tooltip title={wallet}>
            <Truncate>{wallet}</Truncate>
          </Tooltip>
        </TableCell>
        <TableCell>
          {operation === "Funding Fee" ? (
            <ActionBlock
              action={operation}
              color={changeColor as any} // FIXME
              IconComponent={changeN < 0 ? RemoveRounded : AddRounded}
            />
          ) : (
            <ActionBlock action={operation} />
          )}
        </TableCell>
        <TableCell align="right" variant="clickable">
          <AmountBlock
            amount={change}
            showSign
            colorized
            currencyTicker={getAssetTicker(assetId)}
          />
        </TableCell>
        {showAssetColumn && (
          <TableCell>
            <AssetBlock asset={assetId} />
          </TableCell>
        )}
        <TableCell align="right">
          <AmountBlock
            currencyTicker={getAssetTicker(assetId)}
            amount={balance}
            tooltipMessage="Use the 'Compute balances' action to compute these values."
          />
        </TableCell>
        <TableCell>
          <Tooltip title="Inspect">
            <IconButton
              size="small"
              color="secondary"
              sx={{
                ".MuiTableRow-root:hover &": {
                  visibility: "visible",
                },
                height: 28,
                marginLeft: -1,
                marginY: -0.25,
                visibility: "hidden",
              }}
              onClick={toggleOpen}
            >
              <Visibility fontSize="inherit" />
            </IconButton>
          </Tooltip>
        </TableCell>
      </TableRow>
      <AuditLogDrawer
        key={row._id}
        open={open}
        toggleOpen={toggleOpen}
        auditLog={row}
        relativeTime={relativeTime}
      />
    </>
  )
}<|MERGE_RESOLUTION|>--- conflicted
+++ resolved
@@ -1,11 +1,6 @@
-<<<<<<< HEAD
 import { AddRounded, RemoveRounded, Visibility } from "@mui/icons-material"
-import { IconButton, TableCell, TableRow, Tooltip } from "@mui/material"
-=======
-import { AddRounded, RemoveRounded } from "@mui/icons-material"
-import { Avatar, Stack, TableCell, TableRow, Tooltip, Box } from "@mui/material"
+import { IconButton, Avatar, Stack, TableCell, TableRow, Tooltip, Box } from "@mui/material"
 import { useStore } from "@nanostores/react"
->>>>>>> d8b41117
 import React from "react"
 import { ActionBlock } from "src/components/ActionBlock"
 import { AmountBlock } from "src/components/AmountBlock"
